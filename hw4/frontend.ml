--- conflicted
+++ resolved
@@ -347,14 +347,9 @@
     let _, o1, s1 = cmp_exp c e1 in
     let _, o2, s2 = cmp_exp c e2 in
     let op = gensym "x" in
-<<<<<<< HEAD
-    cmp_ty rt, Id op, s1 >@ s2 >@ [I (op, Binop (bop_convert bop, cmp_ty rt, o1, o2))]
-  | Uop (op, e) -> let _, rt = typ_of_unop op in
-=======
     let insn = handle_bop bop rt o1 o2 in
     cmp_ty rt, Id op, s1 >@ s2 >@ [I (op, insn)]
   | Uop (op, e) -> let t1, rt = typ_of_unop op in
->>>>>>> ef1af29c
                    let _, o, s = cmp_exp c e in
                    let t = cmp_ty rt in
                    let temp = gensym "a" in 
