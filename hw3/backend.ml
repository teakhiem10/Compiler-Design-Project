(* ll ir compilation -------------------------------------------------------- *)

open Ll
open X86

(* Overview ----------------------------------------------------------------- *)

(* We suggest that you spend some time understanding this entire file and
   how it fits with the compiler pipeline before making changes.  The suggested
   plan for implementing the compiler is provided on the project web page.
*)


(* helpers ------------------------------------------------------------------ *)

(* Helper registers to use to store temporary results*)

let temp1 = Reg Rax
let temp2 = Reg Rcx

(* Map LL comparison operations to X86 condition codes *)
let compile_cnd = function
  | Ll.Eq  -> X86.Eq
  | Ll.Ne  -> X86.Neq
  | Ll.Slt -> X86.Lt
  | Ll.Sle -> X86.Le
  | Ll.Sgt -> X86.Gt
  | Ll.Sge -> X86.Ge

let string_of_ll_operand (op:Ll.operand) : string = 
  match op with 
  | Null -> "Null"
  | Const num -> Int64.to_string num
  | Gid gid -> Printf.sprintf "Gid %s" gid
  | Id uid -> Printf.sprintf "Uid %s" uid

(* locals and layout -------------------------------------------------------- *)

(* One key problem in compiling the LLVM IR is how to map its local
   identifiers to X86 abstractions.  For the best performance, one
   would want to use an X86 register for each LLVM %uid.  However,
   since there are an unlimited number of %uids and only 16 registers,
   doing so effectively is quite difficult.  We will see later in the
   course how _register allocation_ algorithms can do a good job at
   this.

   A simpler, but less performant, implementation is to map each %uid
   in the LLVM source to a _stack slot_ (i.e. a region of memory in
   the stack).  Since LLVMlite, unlike real LLVM, permits %uid locals
   to store only 64-bit data, each stack slot is an 8-byte value.

   [ NOTE: For compiling LLVMlite, even i1 data values should be represented
   in 64 bit. This greatly simplifies code generation. ]

   We call the datastructure that maps each %uid to its stack slot a
   'stack layout'.  A stack layout maps a uid to an X86 operand for
   accessing its contents.  For this compilation strategy, the operand
   is always an offset from %rbp (in bytes) that represents a storage slot in
   the stack.
*)

type layout = (uid * X86.operand) list

let string_of_layout (l:layout) : string = 
  Printf.sprintf "Layout: %s" (String.concat ", " (List.map (fun a -> fst a ^ ": " ^ (string_of_operand (snd a))) l))
(* A context contains the global type declarations (needed for getelementptr
   calculations) and a stack layout. *)
type ctxt = { tdecls : (tid * ty) list
            ; layout : layout
            }

(* useful for looking up items in tdecls or layouts *)
let lookup m x = List.assoc x m


(* compiling operands  ------------------------------------------------------ *)

(* LLVM IR instructions support several kinds of operands.

   LL local %uids live in stack slots, whereas global ids live at
   global addresses that must be computed from a label.  Constants are
   immediately available, and the operand Null is the 64-bit 0 value.

     NOTE: two important facts about global identifiers:

     (1) You should use (Platform.mangle gid) to obtain a string
     suitable for naming a global label on your platform (OS X expects
     "_main" while linux expects "main").

     (2) 64-bit assembly labels are not allowed as immediate operands.
     That is, the X86 code: movq _gid %rax which looks like it should
     put the address denoted by _gid into %rax is not allowed.
     Instead, you need to compute an %rip-relative address using the
     leaq instruction:   leaq _gid(%rip).

   One strategy for compiling instruction operands is to use a
   designated register (or registers) for holding the values being
   manipulated by the LLVM IR instruction. You might find it useful to
   implement the following helper function, whose job is to generate
   the X86 instruction that moves an LLVM operand into a designated
   destination (usually a register).
*)
let compile_operand (ctxt:ctxt) (dest:X86.operand) : Ll.operand -> ins =
  function op -> 
    begin match op with
      | Null -> (Movq, [(Imm (Lit 0L)); dest])
      | Const x -> (Movq, [Imm (Lit x); dest]) 
      | Gid glbl -> let gid = (Platform.mangle glbl) in 
        let o = Ind3 (Lbl gid, Rip) in
        (Leaq, [o; dest])
      | Id x -> let operandLL_in_x86 = lookup ctxt.layout x in 
        (Movq, [operandLL_in_x86; dest])
    end

(* This helper function computes the location of the nth incoming
   function argument: either in a register or relative to %rbp,
   according to the calling conventions.  You might find it useful for
   compile_fdecl.

   [ NOTE: the first six arguments are numbered 0 .. 5 ]
*)

let arg_loc (n : int) : operand =
  begin match n with
    | 0 -> Reg Rdi
    | 1 -> Reg Rsi
    | 2 -> Reg Rdx
    | 3 -> Reg Rcx
    | 4 -> Reg R08
    | 5 -> Reg R09
    | _ -> 
      let offset = Int64.mul (Int64.sub (Int64.of_int n) 4L) 8L in 
      Ind3 (Lit offset, Rbp)
  end


(* compiling call  ---------------------------------------------------------- *)

(* You will probably find it helpful to implement a helper function that
   generates code for the LLVM IR call instruction.

   The code you generate should follow the x64 System V AMD64 ABI
   calling conventions, which places the first six 64-bit (or smaller)
   values in registers and pushes the rest onto the stack.  Note that,
   since all LLVM IR operands are 64-bit values, the first six
   operands will always be placed in registers.  (See the notes about
   compiling fdecl below.)

   [ NOTE: It is the caller's responsibility to clean up arguments
   pushed onto the stack, so you must free the stack space after the
   call returns. ]

   [ NOTE: Don't forget to preserve caller-save registers (only if
   needed). ]
*)

let compile_call (ctxt:ctxt) (uid:uid) (t:ty) (fn:Ll.operand) (ops: (ty * Ll.operand) list) : ins list = 
  let label = 
    match fn with
    | Null | Const _ -> failwith "Invalid function operand"
    | Gid id | Id id ->  Platform.mangle id
  in
  let num_args = List.length ops in
  let helper = fun i -> fun  (_, op)  -> 
    if i < 6 then [
      compile_operand ctxt temp1 op;
      (Movq, [temp1; arg_loc i])
    ] else [
      compile_operand ctxt temp1 op;
      (Pushq, [temp1])
    ] in
  let store_arguments = List.mapi helper ops |> List.flatten in
  let assignment = 
    match t with
    | Void -> [] 
    | _ -> [(Movq, [Reg Rax; lookup ctxt.layout uid])]
  in
  let cleanup = if num_args < 6 then [] else [(Addq, [Imm (Lit (Int64.of_int ( 8 * (num_args - 6)))); Reg Rsp])] in
  store_arguments @ [(Callq, [Imm (Lbl label)])] @ assignment @ cleanup


(* compiling getelementptr (gep)  ------------------------------------------- *)

(* The getelementptr instruction computes an address by indexing into
   a datastructure, following a path of offsets.  It computes the
   address based on the size of the data, which is dictated by the
   data's type.

   To compile getelementptr, you must generate x86 code that performs
   the appropriate arithmetic calculations.
*)

(* [size_ty] maps an LLVMlite type to a size in bytes.
    (needed for getelementptr)

   - the size of a struct is the sum of the sizes of each component
   - the size of an array of t's with n elements is n * the size of t
   - all pointers, I1, and I64 are 8 bytes
   - the size of a named type is the size of its definition

   - Void, i8, and functions have undefined sizes according to LLVMlite.
     Your function should simply return 0 in those cases
*)
let rec size_ty (tdecls:(tid * ty) list) (t:Ll.ty) : int =
  match t with
  | I1 | I64 | Ptr _  -> 8
  | Array (n, ty) -> n * (size_ty tdecls ty)
  | Namedt tid -> size_ty tdecls (lookup tdecls tid)
  | Struct types -> 
    List.map (size_ty tdecls) types |> 
    List.fold_left (+) 0 
  | _ -> failwith "Invalid type"





(* Generates code that computes a pointer value.

   1. op must be of pointer type: t*

   2. the value of op is the base address of the calculation

   3. the first index in the path is treated as the index into an array
     of elements of type t located at the base address

   4. subsequent indices are interpreted according to the type t:

   - if t is a struct, the index must be a constant n and it
       picks out the n'th element of the struct. [ NOTE: the offset
       within the struct of the n'th element is determined by the
       sizes of the types of the previous elements ]

   - if t is an array, the index can be any operand, and its
       value determines the offset within the array.

   - if t is any other type, the path is invalid

   5. if the index is valid, the remainder of the path is computed as
      in (4), but relative to the type f the sub-element picked out
      by the path so far
*)
let compile_gep (ctxt:ctxt) (op : Ll.ty * Ll.operand) (path: Ll.operand list) : ins list =
  failwith "compile_gep not implemented"



(* compiling instructions  -------------------------------------------------- *)

(* The result of compiling a single LLVM instruction might be many x86
   instructions.  We have not determined the structure of this code
   for you. Some of the instructions require only a couple of assembly
   instructions, while others require more.  We have suggested that
   you need at least compile_operand, compile_call, and compile_gep
   helpers; you may introduce more as you see fit.

   Here are a few notes:

   - Icmp:  the Setb instruction may be of use.  Depending on how you
     compile Cbr, you may want to ensure that the value produced by
     Icmp is exactly 0 or 1.

   - Load & Store: these need to dereference the pointers. Const and
     Null operands aren't valid pointers.  Don't forget to
     Platform.mangle the global identifier.

   - Alloca: needs to return a pointer into the stack

   - Bitcast: does nothing interesting at the assembly level
*)
let get_op (op:Ll.operand) (layout:layout)=
  match op with
  | Null -> Imm (Lit 0L)
  | Const n -> Imm (Lit n)
  | Gid id ->
    let mgld_lbl = Platform.mangle id in
    lookup layout mgld_lbl
  | Id id -> lookup layout id

let compile_bop (bop:bop) : X86.ins list = 
  begin match bop with
    | Add -> [(Addq, [temp2; temp1])]; 
    | Sub -> [(Subq, [temp2; temp1])];
    | Mul -> [(Imulq,[temp2; temp1])];
    | And -> [(Andq, [temp2; temp1])];
    | Xor -> [(Xorq, [temp2; temp1])];
    | Or ->  [(Orq,  [temp2; temp1])];
    | Shl -> [(Shlq, [temp2; temp1])]
    | Lshr -> [(Shrq, [temp2; temp1])]
    | Ashr -> [(Sarq, [temp2; temp1])]
  end

let load_data (ctxt:ctxt) (src:Ll.operand) (dst:X86.operand) (ty:ty) : ins list = 
  let size_bytes = size_ty ctxt.tdecls ty in
  let size_quads = size_bytes / 8 in
  if size_quads > 1 then
    failwith "Invalid type for loading"
  else
    begin match src with 
      | Null | Const _ -> failwith "Invalid pointers Null / Const"
      | Id _ | Gid _  -> [
          compile_operand ctxt (Reg Rax) src; 
          (Movq, [Ind2 Rax; Reg Rax]);
          (Movq, [Reg Rax; dst])]
    end

let store_data (ctxt:ctxt) (src:Ll.operand) (dst:Ll.operand) (ty:ty) : ins list = 
  [
    compile_operand ctxt (Reg Rax) src; 
    compile_operand ctxt (Reg Rcx) dst;
    (Movq, [Reg Rax; Ind2 Rcx])
  ]

let load_data (ctxt:ctxt) (src:Ll.operand) (dst:X86.operand) (ty:ty) : ins list = 
  let size_bytes = size_ty ctxt.tdecls ty in
  let size_quads = size_bytes / 8 in
  if size_quads > 1 then
    failwith "Invalid type for loading"
  else
    begin match src with 
      | Null | Const _ -> failwith "Invalid pointers Null / Const"
      | Id _ | Gid _  -> [
          compile_operand ctxt (Reg Rax) src; 
          (Movq, [Ind2 Rax; Reg Rax]);
          (Movq, [Reg Rax; dst])]
    end

let store_data (ctxt:ctxt) (src:Ll.operand) (dst:Ll.operand) (ty:ty) : ins list = 
  [
    compile_operand ctxt (Reg Rax) src; 
    compile_operand ctxt (Reg Rcx) dst;
    (Movq, [Reg Rax; Ind2 Rcx])
  ]

let compile_insn (ctxt:ctxt) ((uid:uid), (i:Ll.insn)) : X86.ins list =
  let compile_op1 = compile_operand ctxt temp1 in
  let compile_op2 = compile_operand ctxt temp2 in
  begin match i with 
    | Binop _ | Icmp _ | Alloca _ | Load _ | Gep _ ->
      let dst = lookup ctxt.layout uid in
      begin match i with
        | Binop  (bop, _, op1, op2)->  [compile_op1 op1] @ [compile_op2 op2] @ 
                                       (compile_bop bop) @
                                       [(Movq, [temp1; dst])];
        | Icmp (cnd, _, o1, o2) -> 
          let op_1 = compile_op1 o1 in
          let op_2 = compile_op2 o2 in
          [
            op_1; 
            op_2; 
            (Movq, [Imm (Lit 0L); dst]);
            (Cmpq, [Reg Rcx; Reg Rax]); 
            (Set (compile_cnd cnd), [dst]);
          ]
        | Alloca ty -> [
            (Subq, [Imm (Lit (size_ty ctxt.tdecls ty |> Int64.of_int)); Reg Rsp]);
            (Movq, [Reg Rsp; dst])
          ]
        | Load (ty, op) -> 
          begin match ty with
            | Ptr t -> load_data ctxt op dst t
            | _ -> failwith "Invalid type to load"
          end
<<<<<<< HEAD
          | Gep (t1, op, ops) -> []
        | _ -> failwith "compile_insn not fully implemented"
      end
    | Store (ty, op1, op2) -> store_data ctxt op1 op2 ty
    | Bitcast (t1, op, t2) -> []
    | _ -> failwith "compile_insn not fully implemented"
=======
        | Gep _ -> failwith "Gep not implemented"
        | _ -> failwith "Thou shall not be here"
      end
    | Store (ty, op1, op2) -> store_data ctxt op1 op2 ty
    | Call (ty, fn, ops) -> compile_call ctxt uid ty fn ops
    | Bitcast (_, op, _) -> [compile_operand ctxt temp1 op; (Movq, [Reg Rax; lookup ctxt.layout uid])]
>>>>>>> f55a4617
  end



(* compiling terminators  --------------------------------------------------- *)

(* prefix the function name [fn] to a label to ensure that the X86 labels are
   globally unique . *)
let mk_lbl (fn:string) (l:string) = fn ^ "." ^ l

(* Compile block terminators is not too difficult:

   - Ret should properly exit the function: freeing stack space,
     restoring the value of %rbp, and putting the return value (if
     any) in %rax.

   - Br should jump

   - Cbr branch should treat its operand as a boolean conditional

   [fn] - the name of the function containing this terminator
*)
let compile_terminator (fn:string) (ctxt:ctxt) (t:Ll.terminator) : ins list =
  let store_operand = compile_operand ctxt (Reg Rax)
  in
  match t with
  | Ret (ty, op) -> 
    let restore_stack = [(Movq, [Reg Rbp; Reg Rsp]); (Popq, [Reg Rbp]); (Retq, [])] in
    begin match op with
      | Some operand -> store_operand operand :: restore_stack
      | None -> restore_stack
    end
  | Br lbl -> [(Jmp, [Imm (Lbl (Platform.mangle (mk_lbl fn lbl)))])]
  | Cbr (operand, lbl1, lbl2) -> 
    let label1 = Platform.mangle (mk_lbl fn lbl1) in
    let label2 = Platform.mangle (mk_lbl fn lbl2) in 
    [
      store_operand operand;
      (Cmpq, [Imm (Lit 1L); Reg Rax]); (* Check if operand is equal to 1*)
      (J Eq, [Imm (Lbl label1)]); 
      (Jmp, [Imm (Lbl label2)])
    ]


(* compiling blocks --------------------------------------------------------- *)

(* We have left this helper function here for you to complete. 
   [fn] - the name of the function containing this block
   [ctxt] - the current context
   [blk]  - LLVM IR code for the block
*)
let compile_block (fn:string) (ctxt:ctxt) (blk:Ll.block) : ins list =
  let x86_insns = List.map (compile_insn ctxt) blk.insns 
                  |> List.flatten in
  let x86_terminator = compile_terminator fn ctxt (snd blk.term) in
  x86_insns @ x86_terminator

let compile_lbl_block fn lbl ctxt blk : elem =
  Asm.text (mk_lbl fn lbl) (compile_block fn ctxt blk)



(* compile_fdecl ------------------------------------------------------------ *)


(* We suggest that you create a helper function that computes the
   stack layout for a given function declaration.

   - each function argument should be copied into a stack slot
   - in this (inefficient) compilation strategy, each local id
     is also stored as a stack slot.
   - see the discussion about locals

*)
let right_instr (i:insn) : bool = 
  begin match i with
    | Binop _| Alloca _ | Load _ | Icmp _
    | Bitcast _ | Gep _ -> true
    | Call (Void, _, _) -> false
    | Call _ -> true
    | _ -> false
  end


let rec stack_layout (args : uid list) ((block, lbled_blocks):cfg) : layout =
  let rec helper (args : uid list) ((block, lbled_blocks):cfg) (n:int64) : layout =
    let curr_stack =  Ind3(Lit (Int64.mul n (-8L)), Rbp) in
    begin match args, block, lbled_blocks with
      | [], {insns = []; _},[] -> []
      | [], {insns = []; _ }, (_, next)::xs -> helper [] (next,xs) n
      | [], {insns = ((id,instr)::xs); term }, _ -> let new_block : block = {insns = xs; term = term} in 
        if right_instr instr then
          (id, curr_stack) :: (helper args (new_block, lbled_blocks) (Int64.add n 1L))
        else
          helper args (new_block, lbled_blocks) n

      | (arg :: x),_,_ -> (arg, curr_stack) :: (helper x (block, lbled_blocks) (Int64.add n 1L))
    end
  in helper args (block, lbled_blocks) 1L

(* The code for the entry-point of a function must do several things:

   - since our simple compiler maps local %uids to stack slots,
     compiling the control-flow-graph body of an fdecl requires us to
     compute the layout (see the discussion of locals and layout)

   - the function code should also comply with the calling
     conventions, typically by moving arguments out of the parameter
     registers (or stack slots) into local storage space.  For our
     simple compilation strategy, that local storage space should be
     in the stack. (So the function parameters can also be accounted
     for in the layout.)

   - the function entry code should allocate the stack storage needed
     to hold all of the local stack slots.
*)
let make_entry_instr (arg: uid list) (l:layout): ins list =
  let rec helper (rest: uid list) (i:int) : ins list =
    begin match rest with
      | [] -> []
      | x::xs -> [
        (Movq, [arg_loc i; temp1]); (* Moving argument to register first, as it could be a memory location *)
        (Movq, [temp1; lookup l x])
       ] @ helper xs (i+1) (*only arguments copy*)
    end
  in 
  let num_stack_bytes = Int64.mul 8L (Int64.of_int (List.length l)) in
  let stack_allocation = [
    (Pushq,  [Reg Rbp]); 
    (Movq, [Reg Rsp; Reg Rbp]); 
    (Subq, [Imm (Lit num_stack_bytes); Reg Rsp])
  ] in
  stack_allocation @ (helper arg 0)

let compile_fdecl (tdecls:(tid * ty) list) (name:string) ({ f_ty; f_param; f_cfg }:fdecl) : prog =
  let st_layout = stack_layout f_param f_cfg in
  print_endline @@ string_of_layout st_layout;
  let ctxt = {tdecls = tdecls; layout = st_layout} in
  let entry = make_entry_instr f_param st_layout in
  let entry_block = Asm.gtext name (entry @ compile_block name ctxt (fst f_cfg)) in
  let block_helper = fun (lbl, block) -> compile_lbl_block name lbl ctxt block in
  let other_blocks = List.map block_helper (snd f_cfg) in
  entry_block :: other_blocks



(* compile_gdecl ------------------------------------------------------------ *)
(* Compile a global value into an X86 global data declaration and map
   a global uid to its associated X86 label.
*)
let rec compile_ginit : ginit -> X86.data list = function
  | GNull     -> [Quad (Lit 0L)]
  | GGid gid  -> [Quad (Lbl (Platform.mangle gid))]
  | GInt c    -> [Quad (Lit c)]
  | GString s -> [Asciz s]
  | GArray gs | GStruct gs -> List.map compile_gdecl gs |> List.flatten
  | GBitcast (t1,g,t2) -> compile_ginit g

and compile_gdecl (_, g) = compile_ginit g


(* compile_prog ------------------------------------------------------------- *)
let compile_prog {tdecls; gdecls; fdecls} : X86.prog =
  let g = fun (lbl, gdecl) -> Asm.data (Platform.mangle lbl) (compile_gdecl gdecl) in
  let f = fun (name, fdecl) -> compile_fdecl tdecls name fdecl in
  (List.map g gdecls) @ (List.map f fdecls |> List.flatten)<|MERGE_RESOLUTION|>--- conflicted
+++ resolved
@@ -361,21 +361,12 @@
             | Ptr t -> load_data ctxt op dst t
             | _ -> failwith "Invalid type to load"
           end
-<<<<<<< HEAD
-          | Gep (t1, op, ops) -> []
-        | _ -> failwith "compile_insn not fully implemented"
-      end
-    | Store (ty, op1, op2) -> store_data ctxt op1 op2 ty
-    | Bitcast (t1, op, t2) -> []
-    | _ -> failwith "compile_insn not fully implemented"
-=======
         | Gep _ -> failwith "Gep not implemented"
         | _ -> failwith "Thou shall not be here"
       end
     | Store (ty, op1, op2) -> store_data ctxt op1 op2 ty
     | Call (ty, fn, ops) -> compile_call ctxt uid ty fn ops
     | Bitcast (_, op, _) -> [compile_operand ctxt temp1 op; (Movq, [Reg Rax; lookup ctxt.layout uid])]
->>>>>>> f55a4617
   end
 
 
