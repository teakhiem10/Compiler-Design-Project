--- conflicted
+++ resolved
@@ -506,7 +506,6 @@
 
 
 let load {entry; text_pos; data_pos; text_seg; data_seg} : mach = 
-<<<<<<< HEAD
   let max_legal_address = Int64.sub mem_top 8L in
   let reg_values = fun index _ -> 
     match index with
@@ -521,7 +520,4 @@
   { flags = {fo = false; fs = false; fz = false}
   ; regs = Array.mapi reg_values (Array.make nregs 0L)
   ; mem = memory
-  }
-=======
-  failwith "load unimplemented"
->>>>>>> 549db367
+  }